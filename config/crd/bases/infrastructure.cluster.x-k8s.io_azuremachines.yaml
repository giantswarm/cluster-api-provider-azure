--- conflicted
+++ resolved
@@ -596,12 +596,7 @@
                     anyOf:
                     - type: integer
                     - type: string
-<<<<<<< HEAD
-                    description: MaxPrice defines the maximum price the user is willing
-                      to pay for Spot VM instances
-=======
                     description: MaxPrice defines the maximum price the user is willing to pay for Spot VM instances
->>>>>>> 26797305
                     pattern: ^(\+|-)?(([0-9]+(\.[0-9]*)?)|(\.[0-9]+))(([KMGTPE]i)|[numkMGTPE]|([eE](\+|-)?(([0-9]+(\.[0-9]*)?)|(\.[0-9]+))))?$
                     x-kubernetes-int-or-string: true
                 type: object
