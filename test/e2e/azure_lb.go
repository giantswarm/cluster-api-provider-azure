--- conflicted
+++ resolved
@@ -189,12 +189,6 @@
 		Clientset: clientset,
 	}
 	WaitForJobComplete(ctx, elbJobInput, e2eConfig.GetIntervals(specName, "wait-job")...)
-<<<<<<< HEAD
-
-	// TODO: determine root issue of failures of addressing the ELB from prow and fix
-	// see https://kubernetes.slack.com/archives/CEX9HENG7/p1610547551019900
-=======
->>>>>>> 26797305
 
 	if !input.IPv6 {
 		By("connecting directly to the external LB service")
